--- conflicted
+++ resolved
@@ -26,12 +26,11 @@
 public struct AppConfiguration {
 	/// Prefill buyer information
 	public var useVaultedState: Bool = false
-<<<<<<< HEAD
+
+	/// Native pay button experiment
 	public var useNativeButton: Bool = false
-=======
 
 	/// Logger to retain Web Pixel events
->>>>>>> b7fe29dc
 	internal let webPixelsLogger = FileLogger("analytics.txt")
 }
 
