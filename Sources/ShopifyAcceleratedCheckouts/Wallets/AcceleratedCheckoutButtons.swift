/*
 MIT License

 Copyright 2023 - Present, Shopify Inc.

 Permission is hereby granted, free of charge, to any person obtaining a copy
 of this software and associated documentation files (the "Software"), to deal
 in the Software without restriction, including without limitation the rights
 to use, copy, modify, merge, publish, distribute, sublicense, and/or sell
 copies of the Software, and to permit persons to whom the Software is
 furnished to do so, subject to the following conditions:

 The above copyright notice and this permission notice shall be included in all
 copies or substantial portions of the Software.

 THE SOFTWARE IS PROVIDED "AS IS", WITHOUT WARRANTY OF ANY KIND, EXPRESS OR
 IMPLIED, INCLUDING BUT NOT LIMITED TO THE WARRANTIES OF MERCHANTABILITY,
 FITNESS FOR A PARTICULAR PURPOSE AND NONINFRINGEMENT. IN NO EVENT SHALL THE
 AUTHORS OR COPYRIGHT HOLDERS BE LIABLE FOR ANY CLAIM, DAMAGES OR OTHER
 LIABILITY, WHETHER IN AN ACTION OF CONTRACT, TORT OR OTHERWISE, ARISING FROM,
 OUT OF OR IN CONNECTION WITH THE SOFTWARE OR THE USE OR OTHER DEALINGS IN THE SOFTWARE.
 */

import PassKit
import ShopifyCheckoutSheetKit
import SwiftUI

/// Render state for AcceleratedCheckoutButtons
public enum RenderState {
    case loading
    case rendered
    case error
}

/// Renders a Checkout buttons for a cart or product variant
///
/// Note:
/// - The `wallets` modifier can be used to limit the buttons rendered
/// - The order of the buttons is the same as the order of the `wallets` modifier
/// - omission of the `wallets` modifier will render all buttons
@available(iOS 17.0, *)
public struct AcceleratedCheckoutButtons: View {
    @Environment(ShopifyAcceleratedCheckouts.Configuration.self)
    private var configuration

    let identifier: CheckoutIdentifier
    var wallets: [Wallet] = [.shopPay, .applePay]
    var eventHandlers: EventHandlers = .init()
    var cornerRadius: CGFloat?

    @State private var shopSettings: ShopSettings?
    @State private var currentRenderState: RenderState = .loading

    /// Initializes an Apple Pay button with a cart ID
    /// - Parameters:
    ///   - cartID: The cart ID to checkout (must start with gid://shopify/Cart/)
    ///   - label: The label to display on the Apple Pay button
    public init(cartID: String) {
        identifier = .cart(cartID: cartID).parse()
        if case .invariant = identifier {
            _currentRenderState = State(initialValue: .error)
        }
    }

    /// Initializes an Apple Pay button with a variant ID
    /// - Parameters:
    ///  - variantID: The variant ID to checkout (must start with gid://shopify/ProductVariant/)
    ///  - quantity: The quantity of the variant to checkout
    ///  - label: The label to display on the Apple Pay button
    public init(variantID: String, quantity: Int) {
        identifier = .variant(variantID: variantID, quantity: quantity).parse()
        if case .invariant = identifier {
            _currentRenderState = State(initialValue: .error)
        }
    }

    public var body: some View {
        VStack {
            if let shopSettings {
                VStack {
                    ForEach(wallets, id: \.self) {
                        switch $0 {
                        case .applePay:
                            ApplePayButton(
                                identifier: identifier,
                                eventHandlers: eventHandlers,
                                cornerRadius: cornerRadius
                            )
                        case .shopPay:
                            ShopPayButton(
                                identifier: identifier,
                                eventHandlers: eventHandlers,
                                cornerRadius: cornerRadius
                            )
                        }
                    }
                }.environment(shopSettings)
            }
        }
        .task { await loadShopSettings() }
        .onChange(of: currentRenderState) { _, newValue in
            eventHandlers.renderStateDidChange?(newValue)
        }
        .onAppear {
            eventHandlers.renderStateDidChange?(currentRenderState)
        }
    }

    private func loadShopSettings() async {
        guard identifier.isValid() else { return }

        do {
<<<<<<< HEAD
            currentRenderState = .loading
            shopSettings = try await ShopSettings.load(
                storefront: StorefrontAPI(
                    storefrontDomain: configuration.storefrontDomain,
                    storefrontAccessToken: configuration.storefrontAccessToken
                )
            )
            currentRenderState = .rendered
=======
            let storefront = StorefrontAPI(
                storefrontDomain: configuration.storefrontDomain,
                storefrontAccessToken: configuration.storefrontAccessToken
            )
            let shop = try await storefront.shop()
            shopSettings = ShopSettings(from: shop)
>>>>>>> 5b195087
        } catch {
            print("Error loading shop settings: \(error)")
            currentRenderState = .error
        }
    }
}

// MARK: AcceleratedCheckoutButtons Modifiers

@available(iOS 17.0, *)
extension AcceleratedCheckoutButtons {
    /// Modifies the wallet options supported
    /// Defaults: [.applePay]
    public func wallets(_ wallets: [Wallet]) -> AcceleratedCheckoutButtons {
        var newView = self
        newView.wallets = wallets
        return newView
    }

    /// Sets the corner radius for all checkout buttons
    ///
    /// Use this modifier to customize the corner radius of the buttons:
    ///
    /// ```swift
    /// AcceleratedCheckoutButtons(cartID: cartId)
    ///     .cornerRadius(12)
    /// ```
    ///
    /// - Parameter radius: The corner radius to apply to all buttons (default: 8). Negative values will use the default.
    /// - Returns: A view with the custom corner radius applied
    public func cornerRadius(_ radius: CGFloat) -> AcceleratedCheckoutButtons {
        var newView = self
        newView.cornerRadius = radius
        return newView
    }

    /// Adds an action to perform when the checkout completes successfully.
    ///
    /// Use this modifier to handle successful checkout events:
    ///
    /// ```swift
    /// AcceleratedCheckoutButtons(cartID: cartId)
    ///     .onComplete { event in
    ///         // Navigate to success screen with order ID
    ///         showSuccessView(orderId: event.orderId)
    ///     }
    /// ```
    ///
    /// - Parameter action: The action to perform when checkout succeeds
    /// - Returns: A view with the checkout success handler set
    public func onComplete(_ action: @escaping (CheckoutCompletedEvent) -> Void)
        -> AcceleratedCheckoutButtons
    {
        var newView = self
        newView.eventHandlers.checkoutDidComplete = action
        return newView
    }

    /// Adds an action to perform when the checkout encounters an error.
    ///
    /// Use this modifier to handle checkout errors:
    ///
    /// ```swift
    /// AcceleratedCheckoutButtons(cartID: cartId)
    ///     .onFail { error in
    ///         // Show error alert with details
    ///         showErrorAlert(error: error)
    ///     }
    /// ```
    ///
    /// - Parameter action: The action to perform when checkout fails
    /// - Returns: A view with the checkout error handler set
    public func onFail(_ action: @escaping (CheckoutError) -> Void) -> AcceleratedCheckoutButtons {
        var newView = self
        newView.eventHandlers.checkoutDidFail = action
        return newView
    }

    /// Adds an action to perform when the checkout is cancelled by the user.
    ///
    /// Use this modifier to handle checkout cancellation:
    ///
    /// ```swift
    /// AcceleratedCheckoutButtons(cartID: cartId)
    ///     .onCancel {
    ///         // Reset checkout state
    ///         resetCheckoutState()
    ///     }
    /// ```
    ///
    /// - Parameter action: The action to perform when checkout is cancelled
    /// - Returns: A view with the checkout cancel handler set
    public func onCancel(_ action: @escaping () -> Void) -> AcceleratedCheckoutButtons {
        var newView = self
        newView.eventHandlers.checkoutDidCancel = action
        return newView
    }

    /// Adds an action to determine if checkout should recover from an error.
    ///
    /// Use this modifier to handle error recovery decisions:
    ///
    /// ```swift
    /// AcceleratedCheckoutButtons(cartID: cartId)
    ///     .onShouldRecoverFromError { error in
    ///         // Return true to attempt recovery, false to fail
    ///         return error.isRecoverable
    ///     }
    /// ```
    ///
    /// - Parameter action: The action to determine if recovery should be attempted
    /// - Returns: A view with the error recovery handler set
    public func onShouldRecoverFromError(
        _ action: @escaping (CheckoutError) -> Bool
    ) -> AcceleratedCheckoutButtons {
        var newView = self
        newView.eventHandlers.shouldRecoverFromError = action
        return newView
    }

    /// Adds an action to perform when a link is clicked during checkout.
    ///
    /// Use this modifier to handle link clicks:
    ///
    /// ```swift
    /// AcceleratedCheckoutButtons(cartID: cartId)
    ///     .onClickLink { url in
    ///         // Handle external link
    ///         UIApplication.shared.open(url)
    ///     }
    /// ```
    ///
    /// - Parameter action: The action to perform when a link is clicked
    /// - Returns: A view with the link click handler set
    public func onClickLink(_ action: @escaping (URL) -> Void) -> AcceleratedCheckoutButtons {
        var newView = self
        newView.eventHandlers.checkoutDidClickLink = action
        return newView
    }

    /// Adds an action to perform when a web pixel event is emitted.
    ///
    /// Use this modifier to handle web pixel events:
    ///
    /// ```swift
    /// AcceleratedCheckoutButtons(cartID: cartId)
    ///     .onWebPixelEvent { event in
    ///         // Track analytics event
    ///         Analytics.track(event)
    ///     }
    /// ```
    ///
    /// - Parameter action: The action to perform when a pixel event is emitted
    /// - Returns: A view with the web pixel event handler set
    public func onWebPixelEvent(_ action: @escaping (PixelEvent) -> Void)
        -> AcceleratedCheckoutButtons
    {
        var newView = self
        newView.eventHandlers.checkoutDidEmitWebPixelEvent = action
        return newView
    }

    /// Adds an action to perform when the render state changes.
    ///
    /// Use this modifier to handle render state changes:
    ///
    /// ```swift
    /// AcceleratedCheckoutButtons(cartID: cartId)
    ///     .onRenderStateChange { state in
    ///         switch state {
    ///         case .loading:
    ///             // Show skeleton loading state
    ///         case .rendered:
    ///             // Show rendered buttons
    ///         case .fallback:
    ///             // Show error fallback state
    ///         }
    ///     }
    /// ```
    ///
    /// - Parameter action: The action to perform when render state changes
    /// - Returns: A view with the render state change handler set
    public func onRenderStateChange(_ action: @escaping (RenderState) -> Void)
        -> AcceleratedCheckoutButtons
    {
        var newView = self
        newView.eventHandlers.renderStateDidChange = action
        return newView
    }
}<|MERGE_RESOLUTION|>--- conflicted
+++ resolved
@@ -110,23 +110,14 @@
         guard identifier.isValid() else { return }
 
         do {
-<<<<<<< HEAD
             currentRenderState = .loading
-            shopSettings = try await ShopSettings.load(
-                storefront: StorefrontAPI(
-                    storefrontDomain: configuration.storefrontDomain,
-                    storefrontAccessToken: configuration.storefrontAccessToken
-                )
-            )
-            currentRenderState = .rendered
-=======
             let storefront = StorefrontAPI(
                 storefrontDomain: configuration.storefrontDomain,
                 storefrontAccessToken: configuration.storefrontAccessToken
             )
             let shop = try await storefront.shop()
             shopSettings = ShopSettings(from: shop)
->>>>>>> 5b195087
+            currentRenderState = .rendered
         } catch {
             print("Error loading shop settings: \(error)")
             currentRenderState = .error
