/*
 MIT License

 Copyright 2023 - Present, Shopify Inc.

 Permission is hereby granted, free of charge, to any person obtaining a copy
 of this software and associated documentation files (the "Software"), to deal
 in the Software without restriction, including without limitation the rights
 to use, copy, modify, merge, publish, distribute, sublicense, and/or sell
 copies of the Software, and to permit persons to whom the Software is
 furnished to do so, subject to the following conditions:

 The above copyright notice and this permission notice shall be included in all
 copies or substantial portions of the Software.

 THE SOFTWARE IS PROVIDED "AS IS", WITHOUT WARRANTY OF ANY KIND, EXPRESS OR
 IMPLIED, INCLUDING BUT NOT LIMITED TO THE WARRANTIES OF MERCHANTABILITY,
 FITNESS FOR A PARTICULAR PURPOSE AND NONINFRINGEMENT. IN NO EVENT SHALL THE
 AUTHORS OR COPYRIGHT HOLDERS BE LIABLE FOR ANY CLAIM, DAMAGES OR OTHER
 LIABILITY, WHETHER IN AN ACTION OF CONTRACT, TORT OR OTHERWISE, ARISING FROM,
 OUT OF OR IN CONNECTION WITH THE SOFTWARE OR THE USE OR OTHER DEALINGS IN THE SOFTWARE.
 */

import PassKit
import ShopifyCheckoutSheetKit

@available(iOS 17.0, *)
extension ApplePayAuthorizationDelegate: PKPaymentAuthorizationControllerDelegate {
    /// Triggers on payment sheet presentation, and if user changes shipping address
    ///
    /// Only triggered if the PKPaymentRequest has `requiredShippingContactFields` set
    /// see: `createPaymentRequest`
    func paymentAuthorizationController(
        _: PKPaymentAuthorizationController,
        didSelectShippingContact contact: PKContact
    ) async -> PKPaymentRequestShippingContactUpdate {
        pkEncoder.shippingContact = .success(contact)

        do {
            let cartID = try pkEncoder.cartID.get()

            let shippingAddress = try pkEncoder.shippingAddress.get()
            let cart = try await upsertShippingAddress(to: shippingAddress)
            try setCart(to: cart)

            let result = try await controller.storefront.cartPrepareForCompletion(id: cartID)

            try setCart(to: result.cart)

            return pkDecoder.paymentRequestShippingContactUpdate()
        } catch {
            print("ApplePay: didSelectShippingContact error:\n \(error)", terminator: "\n\n")
            return await handleError(error: error, cart: controller.cart) {
                pkDecoder.paymentRequestShippingContactUpdate(errors: $0)
            }
        }
    }

    /// Triggers on payment sheet presentation with default card, and if user changes payment method
    /// NOTE: If the user changes the card, the billingContact field will be nil when this fires again
    ///
    /// This event is necessary in 'digital' (non-shippable) products flow.
    /// Allows access to country so cart can determine taxes prior to `didAuthorizePayment`,
    /// minimizing payment.amount discrepancies.
    func paymentAuthorizationController(
        _: PKPaymentAuthorizationController,
        didSelectPaymentMethod paymentMethod: PKPaymentMethod
    ) async -> PKPaymentRequestPaymentMethodUpdate {
        pkEncoder.selectedPaymentMethod = paymentMethod

        do {
            /// PassKit populates `paymentMethod.billingAddress` conditionally:
            /// 1. This is the first call to `didSelectPaymentMethod`
            ///    (users default card)
            /// 2. The PKPaymentRequest doesn't request shipping info
            ///    (we rely on country from `didSelectShippingContact` for calculating taxes)
            guard try pkDecoder.isShippingRequired() == false,
                  let billingCountryCode = try? pkEncoder.billingCountryCode.get()
            else {
                return pkDecoder.paymentRequestPaymentMethodUpdate()
            }
            let cartID = try pkEncoder.cartID.get()
            try await controller.storefront.cartBuyerIdentityUpdate(
                id: cartID,
                input: .init(
                    countryCode: billingCountryCode,
                    customerAccessToken: configuration.common.customer?.customerAccessToken
                )
            )

            let result = try await controller.storefront.cartPrepareForCompletion(id: cartID)
            try setCart(to: result.cart)

            return pkDecoder.paymentRequestPaymentMethodUpdate()
        } catch {
            print("ApplePay: didSelectPaymentMethod error:\n \(error)", terminator: "\n\n")

            return await handleError(error: error, cart: controller.cart) {
                pkDecoder.paymentRequestPaymentMethodUpdate(errors: $0)
            }
        }
    }

    func paymentAuthorizationController(
        _: PKPaymentAuthorizationController,
        didSelectShippingMethod shippingMethod: PKShippingMethod
    ) async -> PKPaymentRequestShippingMethodUpdate {
        pkEncoder.selectedShippingMethod = shippingMethod
        pkDecoder.selectedShippingMethod = shippingMethod

        do {
            let cartID = try pkEncoder.cartID.get()
            let selectedDeliveryOptionHandle = try pkEncoder.selectedDeliveryOptionHandle.get()
            let deliveryGroupID = try pkEncoder.deliveryGroupID.get()

            let cart = try await controller.storefront
                .cartSelectedDeliveryOptionsUpdate(
                    id: cartID,
                    deliveryGroupId: deliveryGroupID,
                    deliveryOptionHandle: selectedDeliveryOptionHandle.rawValue
                )
            try setCart(to: cart)

            let result = try await controller.storefront.cartPrepareForCompletion(id: cartID)

            try setCart(to: result.cart)

            return pkDecoder.paymentRequestShippingMethodUpdate()
        } catch {
            print("didSelectShippingMethod error:\n \(error)", terminator: "\n\n")

            return await handleError(error: error, cart: controller.cart) { _ in
                pkDecoder.paymentRequestShippingMethodUpdate()
            }
        }
    }

    func paymentAuthorizationController(
        _: PKPaymentAuthorizationController,
        didAuthorizePayment payment: PKPayment
    ) async -> PKPaymentAuthorizationResult {
        do {
            pkEncoder.payment = payment
            try? await transition(to: .paymentAuthorized(payment: payment))
            let cartID = try pkEncoder.cartID.get()

            if pkDecoder.requiredContactFields.count > 0 {
                try await controller.storefront.cartBuyerIdentityUpdate(
                    id: cartID,
                    input: .init(
                        email: try? pkEncoder.email.get(),
                        phoneNumber: try? pkEncoder.phoneNumber.get(),
                        customerAccessToken: configuration.common.customer?.customerAccessToken
                    )
                )
                let result = try await controller.storefront.cartPrepareForCompletion(id: cartID)
                try setCart(to: result.cart)
            }

            if try pkDecoder.isShippingRequired() {
                let shippingAddress = try pkEncoder.shippingAddress.get()
                _ = try await upsertShippingAddress(to: shippingAddress, validate: true)

                let result = try await controller.storefront.cartPrepareForCompletion(id: cartID)
                try setCart(to: result.cart)
            }

            let totalAmount = try pkEncoder.totalAmount.get()
            let applePayPayment = try pkEncoder.applePayPayment.get()

            do {
                _ = try await controller.storefront.cartPaymentUpdate(
                    id: cartID,
                    totalAmount: totalAmount,
                    applePayPayment: applePayPayment
                )

                let result = try await controller.storefront.cartPrepareForCompletion(id: cartID)
                try setCart(to: result.cart)

<<<<<<< HEAD
            } catch {
                _ = try await controller.storefront.cartPaymentUpdate(
                    id: cartID,
                    totalAmount: totalAmount,
                    applePayPayment: applePayPayment
                )
                let result = try await controller.storefront.cartPrepareForCompletion(id: cartID)
                try setCart(to: result.cart)
            }

            do {
                let response = try await controller.storefront.cartSubmitForCompletion(id: cartID)
                await transition(
                    to: .cartSubmittedForCompletion(redirectURL: response.redirectUrl.url))

                return pkDecoder.paymentAuthorizationResult()
            } catch {
                let result = try await controller.storefront.cartPrepareForCompletion(id: cartID)
                try setCart(to: result.cart)
                let response = try await controller.storefront.cartSubmitForCompletion(id: cartID)

                await transition(
                    to: .cartSubmittedForCompletion(redirectURL: response.redirectUrl.url))

                return pkDecoder.paymentAuthorizationResult()
            }
=======
            try? await transition(to: .cartSubmittedForCompletion(redirectURL: response.redirectUrl.url))
>>>>>>> 63322590

        } catch {
            print("didAuthorizePayment error:\n \(error)", terminator: "\n\n")
            return await handleError(error: error, cart: controller.cart) {
                pkDecoder.paymentAuthorizationResult(errors: $0)
            }
        }
    }

    func paymentAuthorizationControllerDidFinish(_ controller: PKPaymentAuthorizationController) {
        print(
            "paymentAuthorizationControllerDidFinish, state: \(state)",
            terminator: "\n\n"
        )

        controller.dismiss {
            Task { try? await self.transition(to: .completed) }
        }
    }

    func handleError<T>(
        error: Error,
        cart _: StorefrontAPI.Cart?,
        completion: (_: [Error]) -> T
    ) async -> T {
        guard let action = ErrorHandler.map(error: error, cart: controller.cart) else {
            try? await transition(to: .unexpectedError(error: abortError))
            return completion([abortError])
        }

        switch action {
        case let .showError(errors):
            try? await transition(to: .appleSheetPresented)
            return completion(errors)
        case let .interrupt(reason, checkoutURL):
            try? await transition(to: .interrupt(reason: reason))
            self.checkoutURL = checkoutURL
            return completion([abortError])
        }
    }
}<|MERGE_RESOLUTION|>--- conflicted
+++ resolved
@@ -75,7 +75,7 @@
             /// 2. The PKPaymentRequest doesn't request shipping info
             ///    (we rely on country from `didSelectShippingContact` for calculating taxes)
             guard try pkDecoder.isShippingRequired() == false,
-                  let billingCountryCode = try? pkEncoder.billingCountryCode.get()
+                let billingCountryCode = try? pkEncoder.billingCountryCode.get()
             else {
                 return pkDecoder.paymentRequestPaymentMethodUpdate()
             }
@@ -168,47 +168,17 @@
             let totalAmount = try pkEncoder.totalAmount.get()
             let applePayPayment = try pkEncoder.applePayPayment.get()
 
-            do {
-                _ = try await controller.storefront.cartPaymentUpdate(
-                    id: cartID,
-                    totalAmount: totalAmount,
-                    applePayPayment: applePayPayment
-                )
-
-                let result = try await controller.storefront.cartPrepareForCompletion(id: cartID)
-                try setCart(to: result.cart)
-
-<<<<<<< HEAD
-            } catch {
-                _ = try await controller.storefront.cartPaymentUpdate(
-                    id: cartID,
-                    totalAmount: totalAmount,
-                    applePayPayment: applePayPayment
-                )
-                let result = try await controller.storefront.cartPrepareForCompletion(id: cartID)
-                try setCart(to: result.cart)
-            }
-
-            do {
-                let response = try await controller.storefront.cartSubmitForCompletion(id: cartID)
-                await transition(
-                    to: .cartSubmittedForCompletion(redirectURL: response.redirectUrl.url))
-
-                return pkDecoder.paymentAuthorizationResult()
-            } catch {
-                let result = try await controller.storefront.cartPrepareForCompletion(id: cartID)
-                try setCart(to: result.cart)
-                let response = try await controller.storefront.cartSubmitForCompletion(id: cartID)
-
-                await transition(
-                    to: .cartSubmittedForCompletion(redirectURL: response.redirectUrl.url))
-
-                return pkDecoder.paymentAuthorizationResult()
-            }
-=======
-            try? await transition(to: .cartSubmittedForCompletion(redirectURL: response.redirectUrl.url))
->>>>>>> 63322590
-
+            _ = try await controller.storefront.cartPaymentUpdate(
+                id: cartID,
+                totalAmount: totalAmount,
+                applePayPayment: applePayPayment
+            )
+
+            let response = try await controller.storefront.cartSubmitForCompletion(id: cartID)
+
+            try? await transition(
+                to: .cartSubmittedForCompletion(redirectURL: response.redirectUrl.url)
+            )
         } catch {
             print("didAuthorizePayment error:\n \(error)", terminator: "\n\n")
             return await handleError(error: error, cart: controller.cart) {
