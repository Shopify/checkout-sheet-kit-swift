--- conflicted
+++ resolved
@@ -141,7 +141,6 @@
 		checkoutView.checkoutDidPresent = true
 	}
 
-<<<<<<< HEAD
 	private func displayNativePayButton() {
 		guard ShopifyCheckoutSheetKit.configuration.payButton.enabled else {
 			if let payButtonView = self.view.viewWithTag(1337) {
@@ -184,10 +183,10 @@
 				payButtonView.removeFromSuperview()
 			}
 		}
-=======
+	}
+
 	private func progressBarEnabled() -> Bool {
 		return ShopifyCheckoutSheetKit.configuration.progressBarEnabled
->>>>>>> b7fe29dc
 	}
 
 	private func loadCheckout() {
@@ -238,18 +237,13 @@
 
 	func checkoutViewDidFinishNavigation() {
 		initialNavigation = false
-<<<<<<< HEAD
-
-		UIView.animate(withDuration: UINavigationController.hideShowBarDuration) { [weak checkoutView] in
-			checkoutView?.alpha = 1
-			if ShopifyCheckoutSheetKit.configuration.payButton.enabled {
-				self.displayNativePayButton()
-=======
+
 		if !progressBarEnabled() {
 			spinner.stopAnimating()
 			UIView.animate(withDuration: UINavigationController.hideShowBarDuration) { [weak checkoutView] in
 				checkoutView?.alpha = 1
->>>>>>> b7fe29dc
+				if ShopifyCheckoutSheetKit.configuration.payButton.enabled {
+				self.displayNativePayButton()
 			}
 		}
 	}
